# File: tools.py
import contextlib
import os
<<<<<<< HEAD
from datetime import datetime, timedelta
import time
=======
import re
import sys
from datetime import datetime, timedelta
import time
import math
import psutil
import yaml
from selenium.common.exceptions import StaleElementReferenceException
from selenium.webdriver.support.expected_conditions import staleness_of
from selenium.webdriver.support.wait import WebDriverWait
>>>>>>> 78eae6cf

from kairos import debug
from collections import OrderedDict
from configparser import RawConfigParser
from pathlib import Path


# noinspection PyShadowingNames
def create_log(mode='a'):
    return debug.create_log(mode)


def write_console_log(browser, mode='a'):
    return debug.write_console_log(browser, mode)


<<<<<<< HEAD

# noinspection PyShadowingNames
def create_log(mode='a'):
    return debug.create_log(mode)


def write_console_log(browser, mode='a'):
    return debug.write_console_log(browser, mode)
=======
def shutdown_logging():
    debug.shutdown_logging()
>>>>>>> 78eae6cf


def get_config():
    script_dir = Path(Path(os.path.abspath(__file__)).parent).parent
    config = RawConfigParser(allow_no_value=True, strict=False, empty_lines_in_values=False, dict_type=ConfigParserMultiValues, converters={"list": ConfigParserMultiValues.getlist})
    config_file = os.path.join(script_dir, "kairos.cfg")
    if os.path.exists(config_file):
        try:
            config.read(config_file)
        except Exception as e:
            print(e)
    else:
        print("Configuration file '{}' not found".format(config_file))
        exit(0)
    return config


def chunks(collection, size):
    """Yield successive n-sized chunks from l."""
    for i in range(0, len(collection), size):
        yield collection[i:i + size]


class ConfigParserMultiValues(OrderedDict):

    def __setitem__(self, key, value):
        if key in self and isinstance(value, list):
            self[key].extend(value)
        else:
            super().__setitem__(key, value)

    @staticmethod
    def getlist(value):
        value = str(value).strip().replace('\r\n', '\n')
        value = value.replace('\r', '\n')
        result = str(value).split('\n')
        return result


def to_csv(log, data, delimeter=','):
    result = ''
    log.info(str(type(data)) + ': ' + str(data))
    if isinstance(data, dict):
        for _key in data:
            if result == '':
                result = to_csv(log, data[_key])
            else:
                result = delimeter + to_csv(log, data[_key], delimeter)
    elif isinstance(data, list):
        for item in data:
            if result == '':
                result = to_csv(log, item)
            else:
                result = delimeter + to_csv(log, item, delimeter)
    else:
        result = data
    return result


def get_timezone():
    timestamp = time.time()
    date_utc = datetime.utcfromtimestamp(timestamp)
    date_local = datetime.fromtimestamp(timestamp)
    date_delta = max(date_utc, date_local) - min(date_utc, date_local)
    timezone = '{0:0{width}}'.format(int(date_delta.seconds / 60 / 60), width=2) + '00'
    if date_local > date_utc:
        timezone = '+' + timezone
    elif date_local < date_utc:
        timezone = '-' + timezone
    return timezone


def get_time_offset():
    timestamp = time.time()
    date_utc = datetime.utcfromtimestamp(timestamp)
    date_local = datetime.fromtimestamp(timestamp)
    date_delta = date_local - date_utc
    return date_delta


def dt_parse(t):
    ret = datetime.strptime(t[0:16], '%Y-%m-%dT%H:%M')
    if t[17] == '+':
        ret -= timedelta(hours=int(t[18:20]), minutes=int(t[20:]))
    elif t[17] == '-':
        ret += timedelta(hours=int(t[18:20]), minutes=int(t[20:]))
    return ret


<<<<<<< HEAD
def remove_empty_lines(text):
    return "".join([s for s in text.splitlines(True) if s.strip("\r\n")])
=======
    def __call__(self, *mconds): return self._val in mconds


def to_csv(log, data, delimeter=','):
    result = ''
    log.info(str(type(data)) + ': ' + str(data))
    if isinstance(data, dict):
        for _key in data:
            if result == '':
                result = to_csv(log, data[_key])
            else:
                result = delimeter + to_csv(log, data[_key], delimeter)
    elif isinstance(data, list):
        for item in data:
            if result == '':
                result = to_csv(log, item)
            else:
                result = delimeter + to_csv(log, item, delimeter)
    else:
        result = data
    return result


def get_timezone():
    timestamp = time.time()
    date_utc = datetime.utcfromtimestamp(timestamp)
    date_local = datetime.fromtimestamp(timestamp)
    date_delta = max(date_utc, date_local) - min(date_utc, date_local)
    timezone = '{0:0{width}}'.format(int(date_delta.seconds / 60 / 60), width=2) + '00'
    if date_local > date_utc:
        timezone = '+' + timezone
    elif date_local < date_utc:
        timezone = '-' + timezone
    return timezone


def get_time_offset():
    timestamp = time.time()
    date_utc = datetime.utcfromtimestamp(timestamp)
    date_local = datetime.fromtimestamp(timestamp)
    date_delta = date_local - date_utc
    return date_delta


def dt_parse(t):
    ret = datetime.strptime(t[0:16], '%Y-%m-%dT%H:%M')
    if t[17] == '+':
        ret -= timedelta(hours=int(t[18:20]), minutes=int(t[20:]))
    elif t[17] == '-':
        ret += timedelta(hours=int(t[18:20]), minutes=int(t[20:]))
    return ret


def remove_empty_lines(text):
    return "".join([s for s in text.splitlines(True) if s.strip("\r\n")])


def get_yaml_config(file, log, root=False):
    # get the user defined settings file
    result = None
    string_yaml = ""
    try:
        with open(file, 'r') as stream:
            try:
                temp_yaml = yaml.safe_load(stream)
                string_yaml = yaml.dump(temp_yaml, default_flow_style=False)
                snippets = re.findall(r"^(\s*-?\s*)({?)(file:\s*)([\w/\\\"'.:>-]+)(}?)$", string_yaml, re.MULTILINE)
                if root:
                    log.debug(snippets)
                for i in range(len(snippets)):
                    indentation = str(snippets[i][0]).replace("-", " ")
                    search = snippets[i][1] + snippets[i][2] + snippets[i][3] + snippets[i][4] + ""
                    filename = os.path.join(os.path.dirname(file), snippets[i][3])
                    if not os.path.exists(filename):
                        log.error("File '" + str(snippets[i][3]) + "' does not exist. Please update the value in '" + str(os.path.basename(file)) + "'")
                        exit(1)
                    # recursively find and replace snippets
                    snippet_yaml = get_yaml_config(filename, log)
                    string_snippet_yaml = yaml.dump(snippet_yaml, default_flow_style=False)

                    # split snippet yaml into lines (platform independent)
                    lines = string_snippet_yaml.splitlines(True)
                    for j in range(len(lines)):
                        # don't indent the first line, only indent the 2nd line and above
                        if j > 0:
                            lines[j] = indentation + lines[j]
                    # join the lines again to form the yaml with indentation
                    string_snippet_yaml = "".join(lines)
                    # some debugging info
                    log.debug(search)
                    log.debug(string_snippet_yaml)
                    # replace the search value with the snippet
                    string_yaml = string_yaml.replace(search, string_snippet_yaml, 1)

                # clear any empty lines
                string_yaml = remove_empty_lines(string_yaml)
                log.debug(string_yaml)
                result = yaml.safe_load(string_yaml)
            except yaml.YAMLError as err_yaml:
                log.exception(err_yaml)
                f = open(file + ".err", 'w')
                f.write(string_yaml)
                f.close()
        if root:
            f = open(file + '.tmp', 'w')
            f.write(yaml.dump(result))
            f.close()
    except FileNotFoundError as err_file:
        log.exception(err_file)
    except OSError as err_os:
        log.exception(err_os)
    return result


time_intervals = (
    ('weeks', 604800),  # 60 * 60 * 24 * 7
    ('days', 86400),    # 60 * 60 * 24
    ('hours', 3600),    # 60 * 60
    ('minutes', 60),
    ('seconds', 1),
    )


def display_time(seconds, granularity=2):
    result = []

    for name, count in time_intervals:
        value = seconds // count
        if value:
            seconds -= value * count
            if value == 1:
                name = name.rstrip('s')
            result.append("{} {}".format(int(value), name))
    return ', '.join(result[:granularity])


def round_up(n, decimals=0):
    multiplier = 10 ** decimals
    return math.ceil(n * multiplier) / multiplier


def chmod_r(path, permission):
    """
    Set permissions recursively for POSIX systems
    :param path: the file/directory to set permissions for
    :param permission: octal integer, e.g. 0o755 to set permission 755
    :return:
    """
    if os.name == 'posix' or sys.platform == 'os2':
        os.chmod(path, permission)
        for dir_path, dir_names, file_names in os.walk(path):
            for name in dir_names:
                os.chmod(os.path.join(dir_path, name), permission)
            for name in file_names:
                os.chmod(os.path.join(dir_path, name), permission)


def format_number(value, precision=8):
    global float_precision
    float_precision = precision
    result = value
    if isinstance(value, int):
        result = value
    elif isinstance(value, float):
        negative = value < 0
        if result.is_integer():
            result = int(result)
            if result == 0 and negative:
                result = result * -1
        else:
            result = round_up(result, precision)

    return result


def wait_for(condition_function, timeout=5):
    start_time = time.time()
    while time.time() < start_time + (timeout / 0.01):
        if condition_function():
            return True
        else:
            time.sleep(0.01)
    raise Exception(
        'Timeout waiting for {}'.format(condition_function.__name__)
    )


def wait_for_element_is_stale(element):
    """
    If you keep some references to elements from the old page lying around, then they will become stale once the DOM refreshes, and stale elements cause selenium to raise a
    StaleElementReferenceException if you try and interact with them. So just poll one until you get an error. Bulletproof!
    @see http://www.obeythetestinggoat.com/how-to-get-selenium-to-wait-for-page-load-after-a-click.html
    :param element:
    :return:
    """
    # link = browser.find_element_by_link_text('my link')
    # link.click()

    def has_gone_stale():
        try:
            # poll the link with an arbitrary call
            value = element.text
            # always return false and fool PyCharm check of unused var 'value'
            return value == "" and value != ""
        except StaleElementReferenceException:
            return True

    wait_for(has_gone_stale)


@contextlib.contextmanager
def wait_for_page_load(self, timeout=10):
    """
    This solution only works for "non-javascript" clicks, ie clicks that will cause the browser to load a brand new page, and thus load a brand new HTML body element.
    @see http://www.obeythetestinggoat.com/how-to-get-selenium-to-wait-for-page-load-after-a-click.html
    :param self:
    :param timeout:
    :return:
    """
    self.log.debug("Waiting for page to load at {}.".format(self.driver.current_url))
    old_page = self.find_element_by_tag_name('html')
    yield
    WebDriverWait(self, timeout).until(staleness_of(old_page))


def path_in_use(path, log=None):
    for process in psutil.process_iter():
        try:
            if process.name().find('chrome') >= 0:
                files = process.open_files()
                if files:
                    for f in files:
                        # log.info("{}\t{}".format(message, f.path))
                        if f.path.find(path) >= 0:
                            return True
        # This catches a race condition where a process ends
        # before we can examine its files
        except Exception as e:
            if log:
                log.exception(e)
            else:
                debug.log("ERROR", "path_in_use", e)
    return False


def get_operating_system():
    result = 'windows'
    if sys.platform == 'os2':
        result = 'macos'
    elif os.name == 'posix':
        result = 'linux'
    return result
>>>>>>> 78eae6cf
<|MERGE_RESOLUTION|>--- conflicted
+++ resolved
@@ -1,10 +1,6 @@
 # File: tools.py
 import contextlib
 import os
-<<<<<<< HEAD
-from datetime import datetime, timedelta
-import time
-=======
 import re
 import sys
 from datetime import datetime, timedelta
@@ -15,7 +11,6 @@
 from selenium.common.exceptions import StaleElementReferenceException
 from selenium.webdriver.support.expected_conditions import staleness_of
 from selenium.webdriver.support.wait import WebDriverWait
->>>>>>> 78eae6cf
 
 from kairos import debug
 from collections import OrderedDict
@@ -32,19 +27,8 @@
     return debug.write_console_log(browser, mode)
 
 
-<<<<<<< HEAD
-
-# noinspection PyShadowingNames
-def create_log(mode='a'):
-    return debug.create_log(mode)
-
-
-def write_console_log(browser, mode='a'):
-    return debug.write_console_log(browser, mode)
-=======
 def shutdown_logging():
     debug.shutdown_logging()
->>>>>>> 78eae6cf
 
 
 def get_config():
@@ -84,60 +68,14 @@
         return result
 
 
-def to_csv(log, data, delimeter=','):
-    result = ''
-    log.info(str(type(data)) + ': ' + str(data))
-    if isinstance(data, dict):
-        for _key in data:
-            if result == '':
-                result = to_csv(log, data[_key])
-            else:
-                result = delimeter + to_csv(log, data[_key], delimeter)
-    elif isinstance(data, list):
-        for item in data:
-            if result == '':
-                result = to_csv(log, item)
-            else:
-                result = delimeter + to_csv(log, item, delimeter)
-    else:
-        result = data
-    return result
-
-
-def get_timezone():
-    timestamp = time.time()
-    date_utc = datetime.utcfromtimestamp(timestamp)
-    date_local = datetime.fromtimestamp(timestamp)
-    date_delta = max(date_utc, date_local) - min(date_utc, date_local)
-    timezone = '{0:0{width}}'.format(int(date_delta.seconds / 60 / 60), width=2) + '00'
-    if date_local > date_utc:
-        timezone = '+' + timezone
-    elif date_local < date_utc:
-        timezone = '-' + timezone
-    return timezone
-
-
-def get_time_offset():
-    timestamp = time.time()
-    date_utc = datetime.utcfromtimestamp(timestamp)
-    date_local = datetime.fromtimestamp(timestamp)
-    date_delta = date_local - date_utc
-    return date_delta
-
-
-def dt_parse(t):
-    ret = datetime.strptime(t[0:16], '%Y-%m-%dT%H:%M')
-    if t[17] == '+':
-        ret -= timedelta(hours=int(t[18:20]), minutes=int(t[20:]))
-    elif t[17] == '-':
-        ret += timedelta(hours=int(t[18:20]), minutes=int(t[20:]))
-    return ret
-
-
-<<<<<<< HEAD
-def remove_empty_lines(text):
-    return "".join([s for s in text.splitlines(True) if s.strip("\r\n")])
-=======
+class Switch:
+    def __init__(self, value): self._val = value
+
+    def __enter__(self): return self
+
+    # Allows traceback to occur
+    def __exit__(self, type, value, traceback): return False
+
     def __call__(self, *mconds): return self._val in mconds
 
 
@@ -389,5 +327,4 @@
         result = 'macos'
     elif os.name == 'posix':
         result = 'linux'
-    return result
->>>>>>> 78eae6cf
+    return result