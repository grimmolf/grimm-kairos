--- conflicted
+++ resolved
@@ -1,22 +1,9 @@
 # File: debug.py
 import logging
 import os
-<<<<<<< HEAD
-=======
 import re
->>>>>>> 78eae6cf
 import sys
-from selenium.common.exceptions import InvalidArgumentException, WebDriverException
 
-<<<<<<< HEAD
-log_path = './log'  # project dir
-file_name = 'debug.log'
-
-if not os.path.exists(log_path):
-    os.mkdir(log_path)
-
-
-=======
 from datetime import datetime
 
 log_path = './log'  # project dir
@@ -26,7 +13,6 @@
     os.mkdir(log_path)
 
 
->>>>>>> 78eae6cf
 def create_log(mode='a'):
     file = os.path.join(r"" + log_path, file_name)
     logging.basicConfig(
@@ -40,14 +26,6 @@
     return logging.getLogger()
 
 
-<<<<<<< HEAD
-def load_console_log(browser, log_type):
-    try:
-        return browser.get_log(log_type)
-    except InvalidArgumentException:
-        return None
-    except WebDriverException:
-=======
 def shutdown_logging():
     logging.shutdown()
 
@@ -57,7 +35,6 @@
     try:
         return browser.get_log(log_type)
     except Exception:
->>>>>>> 78eae6cf
         return None
 
 
@@ -75,12 +52,6 @@
         'performance': load_console_log(browser, 'performance')
     }
 
-<<<<<<< HEAD
-    offset = tools.get_time_offset()
-    for log_name in logs:
-        if logs[log_name]:
-            file = os.path.join(r"" + log_path, str(log_name) + ".log")
-=======
     match = re.search(r".*(/d+)", file_name)
     postfix = ""
     if match:
@@ -91,7 +62,6 @@
         if logs[log_name]:
             fn = "{}{}.log".format(str(log_name), postfix)
             file = os.path.join(r"" + log_path, fn)
->>>>>>> 78eae6cf
             f = open(file, mode)
             lines = logs[log_name]
             for line in lines:
@@ -102,14 +72,10 @@
                 # apparently, the webdriver adds a carriage return ('\r') after each entry but no line feed ('\n')
                 output = "{} {} \t {} \n".format(s_timestamp, level, message)
                 f.write(output)
-<<<<<<< HEAD
-            f.close()
-=======
             f.close()
 
 
 def log(level, method, msg):
     t = datetime.now()
     ms = t.strftime("%f")[:3]
-    print("{}.{}".format(datetime.now().strftime("%Y-%m-%d %H:%M:%S"), ms), level, method, msg)
->>>>>>> 78eae6cf
+    print("{}.{}".format(datetime.now().strftime("%Y-%m-%d %H:%M:%S"), ms), level, method, msg)