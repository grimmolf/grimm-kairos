--- conflicted
+++ resolved
@@ -195,17 +195,10 @@
     # Strategy Tester
     tab_strategy_tester='#footer-chart-panel div[data-name=backtesting]',
     tab_strategy_tester_inactive='div[data-name="backtesting"][data-active="false"]',
-<<<<<<< HEAD
-    tab_strategy_tester_performance_summary='div.deep-history > div:nth-child(1) > div:nth-child(3) > div > div > div > div > div > div > button:nth-child(2)',
-    btn_strategy_dialog='div.deep-history > div > div > div > button',
-    strategy_id='div.deep-history > div:nth-child(1) > div > div > span > span > span > span',
-    performance_overview_net_profit='div.report-data > div:nth-child(1) > strong',  # FIXME when the value is negative this element is wrapped in an addition span tag
-=======
     tab_strategy_tester_performance_summary='div.backtesting-select-wrapper > ul > li:nth-child(2)',
     btn_strategy_dialog='div[data-qa-strategy-title] + button',
     strategy_id='#bottom-area > div.bottom-widgetbar-content.backtesting div[data-qa-strategy-title]',
-    performance_overview_net_profit='div.report-data > div:nth-child(1) > strong',
->>>>>>> 88e1f91a
+    performance_overview_net_profit='div.report-data > div:nth-child(1) > strong',  # FIXME when the value is negative this element is wrapped in an addition span tag
     performance_overview_net_profit_percentage='div.report-data > div:nth-child(1) > p > span',
     performance_overview_total_closed_trades='div.report-data > div:nth-child(2) > strong',
     performance_overview_percent_profitable='div.report-data > div:nth-child(3) > strong',
@@ -529,11 +522,7 @@
 def accept_cookies(browser):
     global ACCEPT_COOKIES
     if ACCEPT_COOKIES:
-<<<<<<< HEAD
-        xpath = '/html/body/div[4]/div/div/div/article/div/div/div/button[2]'   # TODO Tidy up this xpath
-=======
         xpath = '//h2[contains(text(), "cookies")]/following-sibling::div/div/button[contains(@class, "accept")]'
->>>>>>> 88e1f91a
         try:
             wait_and_click_by_xpath(browser, xpath, 2)
             log.info("cookies accepted")
