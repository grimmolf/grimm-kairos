--- conflicted
+++ resolved
@@ -886,14 +886,11 @@
     global alert_dialog
 
     try:
-<<<<<<< HEAD
-=======
         if retry_number == 0:
             html = browser.find_element_by_css_selector('html')
-            html.send_keys(Keys.ALT + "a")        
+            html.send_keys(Keys.ALT + "a")
         else:
             wait_and_click(browser, css_selectors['btn_create_alert'])
->>>>>>> 10a863c6
         time.sleep(DELAY_BREAK)
         alert_dialog = browser.find_element_by_class_name(class_selectors['form_create_alert'])
         log.debug(str(len(alert_config['conditions'])) + ' yaml conditions found')
