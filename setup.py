--- conflicted
+++ resolved
@@ -8,16 +8,6 @@
 setup(
     name='Kairos',
     packages=find_packages(),
-<<<<<<< HEAD
-    url='https://github.com/timelyart/Kairos/',
-    license='GNU General Public License v3.0',
-    author='timelyart',
-    version='1.2.10',
-    author_email='timelyart@protonmail.com',
-    description='Kairos aims to help you save time by automating repetitive tasks on TradingView such as refreshing alerts and creating new ones.',
-    long_description=long_description,
-    install_requires=['pyyaml', 'beautifulsoup4', 'urllib3>=1.21.1,<1.25', 'selenium', 'configparser', 'tools', 'pip>=18.1', 'Pillow', 'requests>=2.21', 'gspread', 'google-api-python-client', 'oauth2client'],
-=======
     license='End-User License Agreement: https://eulatemplate.com/live.php?token=F2am7Ud98HlFDECoTq2GYhIksQmn6T9A',
     author='Sanne Appel',
     version='2.3',
@@ -26,7 +16,6 @@
     long_description=long_description,
     install_requires=['pyyaml', 'beautifulsoup4', 'urllib3>=1.21.1,<1.25', 'selenium', 'configparser', 'tools', 'pip>=18.1', 'Pillow', 'requests>=2.21', 'gspread', 'google-api-python-client', 'oauth2client', 'pymongo', 'dill', 'numpy',
                       'fastnumbers', 'psutil'],
->>>>>>> 78eae6cf
     extras_require={
         'platform_system == "Windows"': [],
         'platform_system == "Linux"': ['python3-Xlib'],
